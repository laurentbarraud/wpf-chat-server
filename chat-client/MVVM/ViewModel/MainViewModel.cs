--- conflicted
+++ resolved
@@ -1,11 +1,7 @@
 ﻿/// <file>MainViewModel.cs</file>
 /// <author>Laurent Barraud</author>
 /// <version>1.0</version>
-<<<<<<< HEAD
 /// <date>September 18th, 2025</date>
-=======
-/// <date>September 17th, 2025</date>
->>>>>>> 28b3f7cc
 
 using chat_client.Helpers;
 using chat_client.MVVM.Model;
@@ -382,52 +378,12 @@
         }
 
         /// <summary>
-<<<<<<< HEAD
-        /// Attempts to initialize encryption when the toggle is activated.
-        /// Generates a fresh 2048-bit RSA key pair, encodes the public and private keys in Base64,
-        /// stores them locally, and sends the public key to the server.
-        /// Displays a localized error message on send failure.
-        /// Idempotent: repeated calls produce the same result without duplicates or crashes.
-        /// Skips initialization if the public key is already present.
-=======
-        /// Handles a system-issued disconnect command by resetting the UI and disconnecting from the server.
-        /// Delays the reset to allow the user to read the disconnect notice.
-        /// </summary>
-        private void HandleSystemDisconnect()
-        {
-            Application.Current.Dispatcher.Invoke(() =>
-            {
-                // Verifies that the main window and ViewModel are available
-                if (Application.Current.MainWindow is MainWindow mainWindow &&
-                    mainWindow.ViewModel is MainViewModel viewModel)
-                {
-                    // Creates a short delay before resetting the UI
-                    var timer = new System.Timers.Timer(2000) { AutoReset = false };
-
-                    timer.Elapsed += (s, e) =>
-                    {
-                        Application.Current.Dispatcher.Invoke(() =>
-                        {
-                            // Resets the UI and disconnects from the server
-                            viewModel.ReinitializeUI();
-                            _server.DisconnectFromServer();
-                        });
-                    };
-
-                    timer.Start();
-                }
-            });
-        }
-
-
-        /// <summary>
         /// Initializes RSA encryption for the current session if enabled and all prerequisites are satisfied.
         /// Generates a new 2048-bit RSA key pair, encodes both keys in Base64, and stores them in the local user model.
         /// Injects the private key into the decryption helper and registers the public key in KnownPublicKeys for local encryption support.
         /// Sends the public key to the server only after handshake completion and socket readiness.
         /// Updates the encryption status icon to reflect the current state.
         /// Idempotent: skips initialization if the public key is already present or if encryption prerequisites are not met.
->>>>>>> 28b3f7cc
         /// </summary>
         public bool InitializeEncryptionIfEnabled()
         {
@@ -503,9 +459,11 @@
                 return;
             }
 
-<<<<<<< HEAD
             // Resolves sender display name from UID
-            string displayName = Users.FirstOrDefault(u => u.UID == senderUID)?.Username ?? senderUID;
+            string displayName =
+                Users.FirstOrDefault(u => u.UID == senderUID)?.Username ??
+                (LocalUser?.UID == senderUID ? LocalUser.Username : senderUID);
+
 
             // Checks if the message is encrypted
             if (rawMessage.Contains("[ENC]"))
@@ -523,10 +481,9 @@
                         .Replace("\0", "")
                         .Replace("\r", "")
                         .Replace("\n", "");
-=======
-            // Resolves sender display name
-            string displayName = ResolveDisplayName(senderUID);
->>>>>>> 28b3f7cc
+
+                    // Attempts to decrypt using the local private key
+                    decryptedContent = TryDecryptMessage(encryptedPayload);
 
             // Determines message content
             string finalMessage = rawMessage.Contains("[ENC]")
@@ -614,48 +571,6 @@
         }
 
         /// <summary>
-<<<<<<< HEAD
-        /// Resets the encryption state after the toggle is disabled.
-        /// Clears the stored public key and updates the encryption setting in application settings.
-        /// This ensures that encryption can be reinitialized cleanly if reactivated later.
-        /// Does not dispose RSA keys directly; assumes stateless reinitialization on next activation.
-        /// The method is stateless: it does not rely on internal flags, but on actual content and settings.
-        /// </summary>
-        public void ResetEncryptionState()
-        {
-            // Disable encryption in application settings
-            Properties.Settings.Default.UseEncryption = false;
-            Properties.Settings.Default.Save();
-
-            // Clear stored public key from the user model
-            if (LocalUser != null)
-            {
-                LocalUser.PublicKeyBase64 = null;
-            }
-
-            // Optional: log or notify if needed
-=======
-        /// Resolves the display name of a message sender based on their UID.
-        /// Returns the username if found in the known user list or matches the local user.
-        /// Falls back to the UID string if no match is found.
-        /// </summary>
-        private string ResolveDisplayName(string senderUID)
-        {
-            // Checks if the sender UID matches a known user
-            var matchedUser = Users.FirstOrDefault(user => user.UID == senderUID);
-            if (matchedUser != null)
-                return matchedUser.Username;
-
-            // Checks if the sender UID matches the local user
-            if (LocalUser?.UID == senderUID)
-                return LocalUser.Username;
-
-            // Fallback to UID if no username is available
-            return senderUID;
->>>>>>> 28b3f7cc
-        }
-
-        /// <summary>
         /// Attempts to decrypt an incoming encrypted message using the local RSA private key.
         /// Validates encryption state and key readiness before proceeding.
         /// Cleans up the encrypted payload to remove invalid characters, then delegates decryption to EncryptionHelper.
